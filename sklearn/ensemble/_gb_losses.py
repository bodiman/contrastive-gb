"""Losses and corresponding default initial estimators for gradient boosting
decision trees.
"""

from abc import ABCMeta
from abc import abstractmethod

import numpy as np
from scipy.special import expit, logsumexp

from ..tree._tree import TREE_LEAF
from ..utils.stats import _weighted_percentile
from ..dummy import DummyClassifier
from ..dummy import DummyRegressor


class LossFunction(metaclass=ABCMeta):
    """Abstract base class for various loss functions.

    Parameters
    ----------
    n_classes : int
        Number of classes.

    Attributes
    ----------
    K : int
        The number of regression trees to be induced;
        1 for regression and binary classification;
        ``n_classes`` for multi-class classification.
    """

    is_multi_class = False

    def __init__(self, n_classes):
        self.K = n_classes

    @abstractmethod
    def init_estimator(self):
        """Default ``init`` estimator for loss function."""

    @abstractmethod
    def __call__(self, y, raw_predictions, sample_weight=None):
        """Compute the loss.

        Parameters
        ----------
        y : ndarray of shape (n_samples,)
            True labels.

        raw_predictions : ndarray of shape (n_samples, K)
            The raw predictions (i.e. values from the tree leaves).

        sample_weight : ndarray of shape (n_samples,), default=None
            Sample weights.
        """

    @abstractmethod
    def negative_gradient(self, y, raw_predictions, **kargs):
        """Compute the negative gradient.

        Parameters
        ----------
        y : ndarray of shape (n_samples,)
            The target labels.

        raw_predictions : ndarray of shape (n_samples, K)
            The raw predictions (i.e. values from the tree leaves) of the
            tree ensemble at iteration ``i - 1``.
        """

    def update_terminal_regions(
        self,
        tree,
        X,
        y,
        residual,
        raw_predictions,
        sample_weight,
        sample_mask,
        learning_rate=0.1,
        k=0,
    ):
        """Update the terminal regions (=leaves) of the given tree and
        updates the current predictions of the model. Traverses tree
        and invokes template method `_update_terminal_region`.

        Parameters
        ----------
        tree : tree.Tree
            The tree object.
        X : ndarray of shape (n_samples, n_features)
            The data array.
        y : ndarray of shape (n_samples,)
            The target labels.
        residual : ndarray of shape (n_samples,)
            The residuals (usually the negative gradient).
        raw_predictions : ndarray of shape (n_samples, K)
            The raw predictions (i.e. values from the tree leaves) of the
            tree ensemble at iteration ``i - 1``.
        sample_weight : ndarray of shape (n_samples,)
            The weight of each sample.
        sample_mask : ndarray of shape (n_samples,)
            The sample mask to be used.
        learning_rate : float, default=0.1
            Learning rate shrinks the contribution of each tree by
             ``learning_rate``.
        k : int, default=0
            The index of the estimator being updated.

        """
        # compute leaf for each sample in ``X``.
        terminal_regions = tree.apply(X)

        # mask all which are not in sample mask.
        masked_terminal_regions = terminal_regions.copy()
        masked_terminal_regions[~sample_mask] = -1

        # update each leaf (= perform line search)
        for leaf in np.where(tree.children_left == TREE_LEAF)[0]:
            self._update_terminal_region(
                tree,
                masked_terminal_regions,
                leaf,
                X,
                y,
                residual,
                raw_predictions[:, k],
                sample_weight,
            )

        # update predictions (both in-bag and out-of-bag)
        raw_predictions[:, k] += learning_rate * tree.value[:, 0, 0].take(
            terminal_regions, axis=0
        )

    @abstractmethod
    def _update_terminal_region(
        self,
        tree,
        terminal_regions,
        leaf,
        X,
        y,
        residual,
        raw_predictions,
        sample_weight,
    ):
        """Template method for updating terminal regions (i.e., leaves)."""

    @abstractmethod
    def get_init_raw_predictions(self, X, estimator):
        """Return the initial raw predictions.

        Parameters
        ----------
        X : ndarray of shape (n_samples, n_features)
            The data array.
        estimator : object
            The estimator to use to compute the predictions.

        Returns
        -------
        raw_predictions : ndarray of shape (n_samples, K)
            The initial raw predictions. K is equal to 1 for binary
            classification and regression, and equal to the number of classes
            for multiclass classification. ``raw_predictions`` is casted
            into float64.
        """
        pass


class RegressionLossFunction(LossFunction, metaclass=ABCMeta):
    """Base class for regression loss functions."""

    def __init__(self):
        super().__init__(n_classes=1)

    def check_init_estimator(self, estimator):
        """Make sure estimator has the required fit and predict methods.

        Parameters
        ----------
        estimator : object
            The init estimator to check.
        """
        if not (hasattr(estimator, "fit") and hasattr(estimator, "predict")):
            raise ValueError(
                "The init parameter must be a valid estimator and "
                "support both fit and predict."
            )

    def get_init_raw_predictions(self, X, estimator):
        assert estimator != "contrastive", "predict cannot be called with a contrastive loss function"

        predictions = estimator.predict(X)
        return predictions.reshape(-1, 1).astype(np.float64)


class LeastSquaresError(RegressionLossFunction):
    """Loss function for least squares (LS) estimation.
    Terminal regions do not need to be updated for least squares.

    Parameters
    ----------
    n_classes : int
        Number of classes.
    """

    def init_estimator(self):
        return DummyRegressor(strategy="mean")

    def __call__(self, y, raw_predictions, sample_weight=None):
        """Compute the least squares loss.

        Parameters
        ----------
        y : ndarray of shape (n_samples,)
            True labels.

        raw_predictions : ndarray of shape (n_samples, K)
            The raw predictions (i.e. values from the tree leaves).

        sample_weight : ndarray of shape (n_samples,), default=None
            Sample weights.
        """
        if sample_weight is None:
            return np.mean((y - raw_predictions.ravel()) ** 2)
        else:
            return (
                1
                / sample_weight.sum()
                * np.sum(sample_weight * ((y - raw_predictions.ravel()) ** 2))
            )

    def negative_gradient(self, y, raw_predictions, **kargs):
        """Compute half of the negative gradient.

        Parameters
        ----------
        y : ndarray of shape (n_samples,)
            The target labels.

        raw_predictions : ndarray of shape (n_samples,)
            The raw predictions (i.e. values from the tree leaves) of the
            tree ensemble at iteration ``i - 1``.
        """
        return y - raw_predictions.ravel()

    def update_terminal_regions(
        self,
        tree,
        X,
        y,
        residual,
        raw_predictions,
        sample_weight,
        sample_mask,
        learning_rate=0.1,
        k=0,
    ):
        """Least squares does not need to update terminal regions.

        But it has to update the predictions.

        Parameters
        ----------
        tree : tree.Tree
            The tree object.
        X : ndarray of shape (n_samples, n_features)
            The data array.
        y : ndarray of shape (n_samples,)
            The target labels.
        residual : ndarray of shape (n_samples,)
            The residuals (usually the negative gradient).
        raw_predictions : ndarray of shape (n_samples, K)
            The raw predictions (i.e. values from the tree leaves) of the
            tree ensemble at iteration ``i - 1``.
        sample_weight : ndarray of shape (n,)
            The weight of each sample.
        sample_mask : ndarray of shape (n,)
            The sample mask to be used.
        learning_rate : float, default=0.1
            Learning rate shrinks the contribution of each tree by
             ``learning_rate``.
        k : int, default=0
            The index of the estimator being updated.
        """
        # update predictions
        raw_predictions[:, k] += learning_rate * tree.predict(X).ravel()

    def _update_terminal_region(
        self,
        tree,
        terminal_regions,
        leaf,
        X,
        y,
        residual,
        raw_predictions,
        sample_weight,
    ):
        pass


class LeastAbsoluteError(RegressionLossFunction):
    """Loss function for least absolute deviation (LAD) regression.

    Parameters
    ----------
    n_classes : int
        Number of classes
    """

    def init_estimator(self):
        return DummyRegressor(strategy="quantile", quantile=0.5)

    def __call__(self, y, raw_predictions, sample_weight=None):
        """Compute the least absolute error.

        Parameters
        ----------
        y : ndarray of shape (n_samples,)
            True labels.

        raw_predictions : ndarray of shape (n_samples, K)
            The raw predictions (i.e. values from the tree leaves).

        sample_weight : ndarray of shape (n_samples,), default=None
            Sample weights.
        """
        if sample_weight is None:
            return np.abs(y - raw_predictions.ravel()).mean()
        else:
            return (
                1
                / sample_weight.sum()
                * np.sum(sample_weight * np.abs(y - raw_predictions.ravel()))
            )

    def negative_gradient(self, y, raw_predictions, **kargs):
        """Compute the negative gradient.

        1.0 if y - raw_predictions > 0.0 else -1.0

        Parameters
        ----------
        y : ndarray of shape (n_samples,)
            The target labels.

        raw_predictions : ndarray of shape (n_samples, K)
            The raw predictions (i.e. values from the tree leaves) of the
            tree ensemble at iteration ``i - 1``.
        """
        raw_predictions = raw_predictions.ravel()
        return 2 * (y - raw_predictions > 0) - 1

    def _update_terminal_region(
        self,
        tree,
        terminal_regions,
        leaf,
        X,
        y,
        residual,
        raw_predictions,
        sample_weight,
    ):
        """LAD updates terminal regions to median estimates."""
        terminal_region = np.where(terminal_regions == leaf)[0]
        sample_weight = sample_weight.take(terminal_region, axis=0)
        diff = y.take(terminal_region, axis=0) - raw_predictions.take(
            terminal_region, axis=0
        )
        tree.value[leaf, 0, 0] = _weighted_percentile(
            diff, sample_weight, percentile=50
        )


class HuberLossFunction(RegressionLossFunction):
    """Huber loss function for robust regression.

    M-Regression proposed in Friedman 2001.

    Parameters
    ----------
    alpha : float, default=0.9
        Percentile at which to extract score.

    References
    ----------
    J. Friedman, Greedy Function Approximation: A Gradient Boosting
    Machine, The Annals of Statistics, Vol. 29, No. 5, 2001.
    """

    def __init__(self, alpha=0.9):
        super().__init__()
        self.alpha = alpha
        self.gamma = None

    def init_estimator(self):
        return DummyRegressor(strategy="quantile", quantile=0.5)

    def __call__(self, y, raw_predictions, sample_weight=None):
        """Compute the Huber loss.

        Parameters
        ----------
        y : ndarray of shape (n_samples,)
            True labels.

        raw_predictions : ndarray of shape (n_samples, K)
            The raw predictions (i.e. values from the tree leaves) of the
            tree ensemble.

        sample_weight : ndarray of shape (n_samples,), default=None
            Sample weights.
        """
        raw_predictions = raw_predictions.ravel()
        diff = y - raw_predictions
        gamma = self.gamma
        if gamma is None:
            if sample_weight is None:
                gamma = np.percentile(np.abs(diff), self.alpha * 100)
            else:
                gamma = _weighted_percentile(
                    np.abs(diff), sample_weight, self.alpha * 100
                )

        gamma_mask = np.abs(diff) <= gamma
        if sample_weight is None:
            sq_loss = np.sum(0.5 * diff[gamma_mask] ** 2)
            lin_loss = np.sum(gamma * (np.abs(diff[~gamma_mask]) - gamma / 2))
            loss = (sq_loss + lin_loss) / y.shape[0]
        else:
            sq_loss = np.sum(0.5 * sample_weight[gamma_mask] * diff[gamma_mask] ** 2)
            lin_loss = np.sum(
                gamma
                * sample_weight[~gamma_mask]
                * (np.abs(diff[~gamma_mask]) - gamma / 2)
            )
            loss = (sq_loss + lin_loss) / sample_weight.sum()
        return loss

    def negative_gradient(self, y, raw_predictions, sample_weight=None, **kargs):
        """Compute the negative gradient.

        Parameters
        ----------
        y : ndarray of shape (n_samples,)
            The target labels.

        raw_predictions : ndarray of shape (n_samples, K)
            The raw predictions (i.e. values from the tree leaves) of the
            tree ensemble at iteration ``i - 1``.

        sample_weight : ndarray of shape (n_samples,), default=None
            Sample weights.
        """
        raw_predictions = raw_predictions.ravel()
        diff = y - raw_predictions
        if sample_weight is None:
            gamma = np.percentile(np.abs(diff), self.alpha * 100)
        else:
            gamma = _weighted_percentile(np.abs(diff), sample_weight, self.alpha * 100)
        gamma_mask = np.abs(diff) <= gamma
        residual = np.zeros((y.shape[0],), dtype=np.float64)
        residual[gamma_mask] = diff[gamma_mask]
        residual[~gamma_mask] = gamma * np.sign(diff[~gamma_mask])
        self.gamma = gamma
        return residual

    def _update_terminal_region(
        self,
        tree,
        terminal_regions,
        leaf,
        X,
        y,
        residual,
        raw_predictions,
        sample_weight,
    ):
        terminal_region = np.where(terminal_regions == leaf)[0]
        sample_weight = sample_weight.take(terminal_region, axis=0)
        gamma = self.gamma
        diff = y.take(terminal_region, axis=0) - raw_predictions.take(
            terminal_region, axis=0
        )
        median = _weighted_percentile(diff, sample_weight, percentile=50)
        diff_minus_median = diff - median
        tree.value[leaf, 0] = median + np.mean(
            np.sign(diff_minus_median) * np.minimum(np.abs(diff_minus_median), gamma)
        )


class QuantileLossFunction(RegressionLossFunction):
    """Loss function for quantile regression.

    Quantile regression allows to estimate the percentiles
    of the conditional distribution of the target.

    Parameters
    ----------
    alpha : float, default=0.9
        The percentile.
    """

    def __init__(self, alpha=0.9):
        super().__init__()
        self.alpha = alpha
        self.percentile = alpha * 100

    def init_estimator(self):
        return DummyRegressor(strategy="quantile", quantile=self.alpha)

    def __call__(self, y, raw_predictions, sample_weight=None):
        """Compute the Quantile loss.

        Parameters
        ----------
        y : ndarray of shape (n_samples,)
            True labels.

        raw_predictions : ndarray of shape (n_samples, K)
            The raw predictions (i.e. values from the tree leaves) of the
            tree ensemble.

        sample_weight : ndarray of shape (n_samples,), default=None
            Sample weights.
        """
        raw_predictions = raw_predictions.ravel()
        diff = y - raw_predictions
        alpha = self.alpha

        mask = y > raw_predictions
        if sample_weight is None:
            loss = (
                alpha * diff[mask].sum() - (1 - alpha) * diff[~mask].sum()
            ) / y.shape[0]
        else:
            loss = (
                alpha * np.sum(sample_weight[mask] * diff[mask])
                - (1 - alpha) * np.sum(sample_weight[~mask] * diff[~mask])
            ) / sample_weight.sum()
        return loss

    def negative_gradient(self, y, raw_predictions, **kargs):
        """Compute the negative gradient.

        Parameters
        ----------
        y : ndarray of shape (n_samples,)
            The target labels.

        raw_predictions : ndarray of shape (n_samples, K)
            The raw predictions (i.e. values from the tree leaves) of the
            tree ensemble at iteration ``i - 1``.
        """
        alpha = self.alpha
        raw_predictions = raw_predictions.ravel()
        mask = y > raw_predictions
        return (alpha * mask) - ((1 - alpha) * ~mask)

    def _update_terminal_region(
        self,
        tree,
        terminal_regions,
        leaf,
        X,
        y,
        residual,
        raw_predictions,
        sample_weight,
    ):
        terminal_region = np.where(terminal_regions == leaf)[0]
        diff = y.take(terminal_region, axis=0) - raw_predictions.take(
            terminal_region, axis=0
        )
        sample_weight = sample_weight.take(terminal_region, axis=0)

        val = _weighted_percentile(diff, sample_weight, self.percentile)
        tree.value[leaf, 0] = val


class ClassificationLossFunction(LossFunction, metaclass=ABCMeta):
    """Base class for classification loss functions."""

    @abstractmethod
    def _raw_prediction_to_proba(self, raw_predictions):
        """Template method to convert raw predictions into probabilities.

        Parameters
        ----------
        raw_predictions : ndarray of shape (n_samples, K)
            The raw predictions (i.e. values from the tree leaves) of the
            tree ensemble.

        Returns
        -------
        probas : ndarray of shape (n_samples, K)
            The predicted probabilities.
        """

    @abstractmethod
    def _raw_prediction_to_decision(self, raw_predictions):
        """Template method to convert raw predictions to decisions.

        Parameters
        ----------
        raw_predictions : ndarray of shape (n_samples, K)
            The raw predictions (i.e. values from the tree leaves) of the
            tree ensemble.

        Returns
        -------
        encoded_predictions : ndarray of shape (n_samples, K)
            The predicted encoded labels.
        """

    def check_init_estimator(self, estimator):
        """Make sure estimator has fit and predict_proba methods.

        Parameters
        ----------
        estimator : object
            The init estimator to check.
        """
        if not (hasattr(estimator, "fit") and hasattr(estimator, "predict_proba")):
            raise ValueError(
                "The init parameter must be a valid estimator "
                "and support both fit and predict_proba."
            )


class BinomialDeviance(ClassificationLossFunction):
    """Binomial deviance loss function for binary classification.

    Binary classification is a special case; here, we only need to
    fit one tree instead of ``n_classes`` trees.

    Parameters
    ----------
    n_classes : int
        Number of classes.
    """

    def __init__(self, n_classes):
        if n_classes != 2:
            raise ValueError(
                "{0:s} requires 2 classes; got {1:d} class(es)".format(
                    self.__class__.__name__, n_classes
                )
            )
        # we only need to fit one tree for binary clf.
        super().__init__(n_classes=1)

    def init_estimator(self):
        # return the most common class, taking into account the samples
        # weights
        return DummyClassifier(strategy="prior")

    def __call__(self, y, raw_predictions, sample_weight=None):
        """Compute the deviance (= 2 * negative log-likelihood).

        Parameters
        ----------
        y : ndarray of shape (n_samples,)
            True labels.

        raw_predictions : ndarray of shape (n_samples, K)
            The raw predictions (i.e. values from the tree leaves) of the
            tree ensemble.

        sample_weight : ndarray of shape (n_samples,), default=None
            Sample weights.
        """
        # logaddexp(0, v) == log(1.0 + exp(v))
        raw_predictions = raw_predictions.ravel()
        if sample_weight is None:
            return -2 * np.mean(
                (y * raw_predictions) - np.logaddexp(0, raw_predictions)
            )
        else:
            return (
                -2
                / sample_weight.sum()
                * np.sum(
                    sample_weight
                    * ((y * raw_predictions) - np.logaddexp(0, raw_predictions))
                )
            )

    def negative_gradient(self, y, raw_predictions, **kargs):
        """Compute half of the negative gradient.

        Parameters
        ----------
        y : ndarray of shape (n_samples,)
            True labels.

        raw_predictions : ndarray of shape (n_samples, K)
            The raw predictions (i.e. values from the tree leaves) of the
            tree ensemble at iteration ``i - 1``.
        """
        return y - expit(raw_predictions.ravel())

    def _update_terminal_region(
        self,
        tree,
        terminal_regions,
        leaf,
        X,
        y,
        residual,
        raw_predictions,
        sample_weight,
    ):
        """Make a single Newton-Raphson step.

        our node estimate is given by:

            sum(w * (y - prob)) / sum(w * prob * (1 - prob))

        we take advantage that: y - prob = residual
        """
        terminal_region = np.where(terminal_regions == leaf)[0]
        residual = residual.take(terminal_region, axis=0)
        y = y.take(terminal_region, axis=0)
        sample_weight = sample_weight.take(terminal_region, axis=0)

        numerator = np.sum(sample_weight * residual)
        denominator = np.sum(sample_weight * (y - residual) * (1 - y + residual))

        # prevents overflow and division by zero
        if abs(denominator) < 1e-150:
            tree.value[leaf, 0, 0] = 0.0
        else:
            tree.value[leaf, 0, 0] = numerator / denominator

    def _raw_prediction_to_proba(self, raw_predictions):
        proba = np.ones((raw_predictions.shape[0], 2), dtype=np.float64)
        proba[:, 1] = expit(raw_predictions.ravel())
        proba[:, 0] -= proba[:, 1]
        return proba

    def _raw_prediction_to_decision(self, raw_predictions):
        proba = self._raw_prediction_to_proba(raw_predictions)
        return np.argmax(proba, axis=1)

    def get_init_raw_predictions(self, X, estimator):
        probas = estimator.predict_proba(X)
        proba_pos_class = probas[:, 1]
        eps = np.finfo(np.float32).eps
        proba_pos_class = np.clip(proba_pos_class, eps, 1 - eps)
        # log(x / (1 - x)) is the inverse of the sigmoid (expit) function
        raw_predictions = np.log(proba_pos_class / (1 - proba_pos_class))
        return raw_predictions.reshape(-1, 1).astype(np.float64)


class MultinomialDeviance(ClassificationLossFunction):
    """Multinomial deviance loss function for multi-class classification.

    For multi-class classification we need to fit ``n_classes`` trees at
    each stage.

    Parameters
    ----------
    n_classes : int
        Number of classes.
    """

    is_multi_class = True

    def __init__(self, n_classes):
        if n_classes < 3:
            raise ValueError(
                "{0:s} requires more than 2 classes.".format(self.__class__.__name__)
            )
        super().__init__(n_classes)

    def init_estimator(self):
        return DummyClassifier(strategy="prior")

    def __call__(self, y, raw_predictions, sample_weight=None):
        """Compute the Multinomial deviance.

        Parameters
        ----------
        y : ndarray of shape (n_samples,)
            True labels.

        raw_predictions : ndarray of shape (n_samples, K)
            The raw predictions (i.e. values from the tree leaves) of the
            tree ensemble.

        sample_weight : ndarray of shape (n_samples,), default=None
            Sample weights.
        """
        # create one-hot label encoding
        Y = np.zeros((y.shape[0], self.K), dtype=np.float64)
        for k in range(self.K):
            Y[:, k] = y == k

        return np.average(
            -1 * (Y * raw_predictions).sum(axis=1) + logsumexp(raw_predictions, axis=1),
            weights=sample_weight,
        )

    def negative_gradient(self, y, raw_predictions, k=0, **kwargs):
        """Compute negative gradient for the ``k``-th class.

        Parameters
        ----------
        y : ndarray of shape (n_samples,)
            The target labels.

        raw_predictions : ndarray of shape (n_samples, K)
            The raw predictions (i.e. values from the tree leaves) of the
            tree ensemble at iteration ``i - 1``.

        k : int, default=0
            The index of the class.
        """
        return y - np.nan_to_num(
            np.exp(raw_predictions[:, k] - logsumexp(raw_predictions, axis=1))
        )

    def _update_terminal_region(
        self,
        tree,
        terminal_regions,
        leaf,
        X,
        y,
        residual,
        raw_predictions,
        sample_weight,
    ):
        """Make a single Newton-Raphson step."""
        terminal_region = np.where(terminal_regions == leaf)[0]
        residual = residual.take(terminal_region, axis=0)
        y = y.take(terminal_region, axis=0)
        sample_weight = sample_weight.take(terminal_region, axis=0)

        numerator = np.sum(sample_weight * residual)
        numerator *= (self.K - 1) / self.K

        denominator = np.sum(sample_weight * (y - residual) * (1 - y + residual))

        # prevents overflow and division by zero
        if abs(denominator) < 1e-150:
            tree.value[leaf, 0, 0] = 0.0
        else:
            tree.value[leaf, 0, 0] = numerator / denominator

    def _raw_prediction_to_proba(self, raw_predictions):
        return np.nan_to_num(
            np.exp(
                raw_predictions - (logsumexp(raw_predictions, axis=1)[:, np.newaxis])
            )
        )

    def _raw_prediction_to_decision(self, raw_predictions):
        proba = self._raw_prediction_to_proba(raw_predictions)
        return np.argmax(proba, axis=1)

    def get_init_raw_predictions(self, X, estimator):
        probas = estimator.predict_proba(X)
        eps = np.finfo(np.float32).eps
        probas = np.clip(probas, eps, 1 - eps)
        raw_predictions = np.log(probas).astype(np.float64)
        return raw_predictions


class ExponentialLoss(ClassificationLossFunction):
    """Exponential loss function for binary classification.

    Same loss as AdaBoost.

    Parameters
    ----------
    n_classes : int
        Number of classes.

    References
    ----------
    Greg Ridgeway, Generalized Boosted Models: A guide to the gbm package, 2007
    """

    def __init__(self, n_classes):
        if n_classes != 2:
            raise ValueError(
                "{0:s} requires 2 classes; got {1:d} class(es)".format(
                    self.__class__.__name__, n_classes
                )
            )
        # we only need to fit one tree for binary clf.
        super().__init__(n_classes=1)

    def init_estimator(self):
        return DummyClassifier(strategy="prior")

    def __call__(self, y, raw_predictions, sample_weight=None):
        """Compute the exponential loss

        Parameters
        ----------
        y : ndarray of shape (n_samples,)
            True labels.

        raw_predictions : ndarray of shape (n_samples, K)
            The raw predictions (i.e. values from the tree leaves) of the
            tree ensemble.

        sample_weight : ndarray of shape (n_samples,), default=None
            Sample weights.
        """
        raw_predictions = raw_predictions.ravel()
        if sample_weight is None:
            return np.mean(np.exp(-(2.0 * y - 1.0) * raw_predictions))
        else:
            return (
                1.0
                / sample_weight.sum()
                * np.sum(sample_weight * np.exp(-(2 * y - 1) * raw_predictions))
            )

    def negative_gradient(self, y, raw_predictions, **kargs):
        """Compute the residual (= negative gradient).

        Parameters
        ----------
        y : ndarray of shape (n_samples,)
            True labels.

        raw_predictions : ndarray of shape (n_samples, K)
            The raw predictions (i.e. values from the tree leaves) of the
            tree ensemble at iteration ``i - 1``.
        """
        y_ = 2.0 * y - 1.0
        return y_ * np.exp(-y_ * raw_predictions.ravel())

    def _update_terminal_region(
        self,
        tree,
        terminal_regions,
        leaf,
        X,
        y,
        residual,
        raw_predictions,
        sample_weight,
    ):
        terminal_region = np.where(terminal_regions == leaf)[0]
        raw_predictions = raw_predictions.take(terminal_region, axis=0)
        y = y.take(terminal_region, axis=0)
        sample_weight = sample_weight.take(terminal_region, axis=0)

        y_ = 2.0 * y - 1.0

        numerator = np.sum(y_ * sample_weight * np.exp(-y_ * raw_predictions))
        denominator = np.sum(sample_weight * np.exp(-y_ * raw_predictions))

        # prevents overflow and division by zero
        if abs(denominator) < 1e-150:
            tree.value[leaf, 0, 0] = 0.0
        else:
            tree.value[leaf, 0, 0] = numerator / denominator

    def _raw_prediction_to_proba(self, raw_predictions):
        proba = np.ones((raw_predictions.shape[0], 2), dtype=np.float64)
        proba[:, 1] = expit(2.0 * raw_predictions.ravel())
        proba[:, 0] -= proba[:, 1]
        return proba

    def _raw_prediction_to_decision(self, raw_predictions):
        return (raw_predictions.ravel() >= 0).astype(int)

    def get_init_raw_predictions(self, X, estimator):
        probas = estimator.predict_proba(X)
        proba_pos_class = probas[:, 1]
        eps = np.finfo(np.float32).eps
        proba_pos_class = np.clip(proba_pos_class, eps, 1 - eps)
        # according to The Elements of Statistical Learning sec. 10.5, the
        # minimizer of the exponential loss is .5 * log odds ratio. So this is
        # the equivalent to .5 * binomial_deviance.get_init_raw_predictions()
        raw_predictions = 0.5 * np.log(proba_pos_class / (1 - proba_pos_class))
        return raw_predictions.reshape(-1, 1).astype(np.float64)

















class ContrastiveLossFunction(RegressionLossFunction):
    def __init__(self, latent_dim=4):
        super().__init__()
        self.latent_dim = latent_dim

    def init_estimator(self):
        return "contrastive"

    def single_point_loss(self, vec1, vec2, shared, margin=1):
        if shared:
            return np.linalg.norm(np.array(vec1 - vec2), ord=2)
        
        return max(0, margin - np.linalg.norm(np.array(vec1 - vec2), ord=2))
    
    def single_point_grad(self, vec1, vec2, shared, margin=1):
        # print("ran")
        if shared:
            # print("ran1")
            return (vec2 - vec1) / np.linalg.norm(np.array(vec1 - vec2), ord=2)
        
        if (vec1 == vec2).all():
            # print("ran2")
            return np.random.randn(*vec1.shape)
        
        if margin > np.linalg.norm(np.array(vec1 - vec2), ord=2):
            # print("ran3")
            return (vec1 - vec2) / np.linalg.norm(np.array(vec1 - vec2), ord=2)

        # print("ran4")
        return np.zeros_like(vec1)

    def __call__(self, y, raw_predictions, sample_weight=None):
        """Compute the contrastive loss

        Parameters
        ----------
        y : ndarray of shape (n_samples, K) K is the number of leaf nodes in the random forrest classifier
            True labels.

        raw_predictions : ndarray of shape (n_samples, K)
            The raw predictions (i.e. values from the tree leaves) of the
            tree ensemble.

        sample_weight : ndarray of shape (n_samples,), default=None
            Sample weights.
        """
        total_loss = 0
        classes = []

        for class_n in range(int(np.max(y) + 1)):
            idx = np.where(y==class_n)
            classes.append(raw_predictions[idx])

        for idx1, class1 in enumerate(classes):
            for idx2, class2 in enumerate(classes):
                for vec1 in class1:
                    for vec2 in class2:
                        if idx2 > idx1:
                            continue
                        total_loss += self.single_point_loss(vec1, vec2, idx1 == idx2)
    
        return total_loss

    def negative_gradient(self, y, raw_predictions, margin = 50, **kargs):
        classes = []
        classidxs = []
        gradients = []

        for class_n in range(int(np.max(y)+1)):
            idx = np.where(y==class_n)
            classes.append(raw_predictions[idx])
            classidxs.append(list(idx))

        #compute the gradient for each vector in each class

        for idx1, class1 in enumerate(classes):
            sub_gradient_list = []
            for vec1 in class1:
                sub_gradient = np.zeros_like(vec1)
                for idx2, class2 in enumerate(classes):
                    for vec2 in class2:
                        if (vec1 == vec2).all() and idx1 == idx2:
                            continue
                        sub_gradient = np.add(sub_gradient, self.single_point_grad(vec1, vec2, idx1 == idx2, margin))
                
                sub_gradient_list.append(sub_gradient.tolist())
            gradients.append(sub_gradient_list)

        gradients = sum(gradients, [])
        gradients = np.array(gradients)
<<<<<<< HEAD
        classidxs = np.concatenate(sum(classidxs, []))
        
=======
        print(gradients.shape)
        print(gradients)
        gradients = gradients.reshape(gradients.shape[0]*gradients.shape[1], gradients.shape[2])
        classidxs = np.array(classidxs).flatten()
>>>>>>> 4b0dce3d



        #okay, right now you have a list of gradients organized by class, you need to get it back into the initial order it was in
        #thought: unravel both, the indexes should be the same, then sort gradients according to indexes
        #can't unravel the gradients because you'll flatten the vectors. You have to unravel everything except that dimension

        return np.array([gradients[i] for i in classidxs])

    def update_terminal_regions(
        self,
        tree,
        X,
        y,
        residual,
        raw_predictions,
        sample_weight,
        sample_mask,
        learning_rate=0.1,
        k=0,
    ):
        """Least squares does not need to update terminal regions.

        But it has to update the predictions.

        Parameters
        ----------
        tree : tree.Tree
            The tree object.
        X : ndarray of shape (n_samples, n_features)
            The data array.
        y : ndarray of shape (n_samples,)
            The target labels.
        residual : ndarray of shape (n_samples,)
            The residuals (usually the negative gradient).
        raw_predictions : ndarray of shape (n_samples, K)
            The raw predictions (i.e. values from the tree leaves) of the
            tree ensemble at iteration ``i - 1``.
        sample_weight : ndarray of shape (n,)
            The weight of each sample.
        sample_mask : ndarray of shape (n,)
            The sample mask to be used.
        learning_rate : float, default=0.1
            Learning rate shrinks the contribution of each tree by
             ``learning_rate``.
        k : int, default=0
            The index of the estimator being updated.
        """
        # update predictions
        #check back on this
        raw_predictions += learning_rate * tree.predict(X).reshape(X.shape[0], self.latent_dim)
    
    def _update_terminal_region(self, tree, terminal_regions, leaf, X, y, residual, raw_predictions, sample_weight):
        pass


















LOSS_FUNCTIONS = {
    "squared_error": LeastSquaresError,
    "absolute_error": LeastAbsoluteError,
    "huber": HuberLossFunction,
    "quantile": QuantileLossFunction,
    # TODO(1.3): Remove deviance
    "deviance": None,  # for both, multinomial and binomial
    "log_loss": None,  # for both, multinomial and binomial
    "exponential": ExponentialLoss,
    "contrastive": ContrastiveLossFunction,
}<|MERGE_RESOLUTION|>--- conflicted
+++ resolved
@@ -1094,15 +1094,8 @@
 
         gradients = sum(gradients, [])
         gradients = np.array(gradients)
-<<<<<<< HEAD
         classidxs = np.concatenate(sum(classidxs, []))
         
-=======
-        print(gradients.shape)
-        print(gradients)
-        gradients = gradients.reshape(gradients.shape[0]*gradients.shape[1], gradients.shape[2])
-        classidxs = np.array(classidxs).flatten()
->>>>>>> 4b0dce3d
 
 
 
