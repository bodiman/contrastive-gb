--- conflicted
+++ resolved
@@ -45,14 +45,11 @@
     assert_array_equal(y, [1, 2, 3])
 
 
-<<<<<<< HEAD
-=======
 def test_load_svmlight_file_multilabel():
     X, y = load_svmlight_file(multifile, multilabel=True)
     assert_equal(y, [(0, 1), (2,), (1, 2)])
 
 
->>>>>>> 498f2931
 def test_load_svmlight_files():
     X_train, y_train, X_test, y_test = load_svmlight_files([datafile] * 2,
                                                            dtype=np.float32)
